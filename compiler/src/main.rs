mod graph_memory_machine;
mod interpreter;
<<<<<<< HEAD
mod gmm_compiler;
=======
mod polymede_compiler;
mod show;
>>>>>>> 7bea0af9

use std::io;
use std::io::Write;
use std::fs;
use clap::Parser;
use wasm;
use ast::parser;

type Result<A> = std::result::Result<A, io::Error>;

<<<<<<< HEAD
fn example_compilation0() -> Vec<u8> {
    use crate::graph_memory_machine::{Program, Function, constant, tuple, project, var, call, call_closure, partial_apply, pattern_match};
    let standard_primitives = gmm_compiler::PrimitiveFunctions::standard();

    // functions
    let singleton = standard_primitives.number_of_primitives;

    // constructors
    let nil = 0;
    let cons = 1;
    let program = Program {
        number_of_primitive_functions: standard_primitives.number_of_primitives,
        functions: vec![
            // fn singleton(x) {
            //   Tuple(Cons, [x, Const(Nil)])
            // }
            Function {
                number_of_parameters: 1,
                body: {
                    let x = 0;
                    tuple(cons, vec![var(x), constant(nil)])
                }
            }
        ],
        // TODO: How to call primitive functions?
        // main: constant(666),
        // main: {
        //     let nil = 0;
        //     let cons = 1;
        //     tuple(cons, vec![constant(666), constant(nil)])
        // },
        // main: {
        //     call(standard_primitives.inc, vec![constant(666)])
        // },
        main: {
            call(singleton, vec![constant(230)])
        },
    };
    
    let module = gmm_compiler::compile(program, standard_primitives).unwrap();
    let bytes = module.bytes();
    bytes
=======
#[derive(Parser, Debug)]
#[command(version, about, long_about = None)]
struct Args {
    #[arg(short, long)]
    file: String,
}

fn check_program(program: &ast::base::Program) -> core::result::Result<(), Vec<ast::validation::base::ErrorWithLocation>> {
    ast::validation::type_formation::check_program(&program)?;
    ast::validation::term_formation::check_program(&program)?;
    Ok(())
>>>>>>> 7bea0af9
}

fn main() -> Result<()> {
    // let bytes = wasm::generate0();
    // let bytes = wasm::generate1();
    // let bytes = wasm::generate_factorial();
    // let bytes = wasm::generate_memory0();
<<<<<<< HEAD
    // let bytes = wasm::generate_memory1();

    let bytes = example_compilation0();

    let mut file = fs::OpenOptions::new()
        .create(true) // To create a new file
        .write(true)
        // either use the ? operator or unwrap since it returns a Result
        .open("./tmp_wasm/out00.wasm")?;
=======
    //let bytes = wasm::generate_memory1();

    //let mut file = fs::OpenOptions::new()
    //    .create(true) // To create a new file
    //    .write(true)
    //    // either use the ? operator or unwrap since it returns a Result
    //    .open("./tmp_wasm/test.wasm")?;
    //
    //file.write_all(&bytes)?;
    //
    //println!("{bytes:?}");
    
>>>>>>> 7bea0af9

    let args = Args::parse();
    let str = fs::read_to_string(args.file)?;
    match parser::parse_program(&str) {
        Ok(program) => {
            let sh = parser::show::Show::new(&program.interner());
            println!("===Signature .pmd===");
            println!("{}", sh.show_program_declarations(&program));

            match check_program(&program) {
                Ok(()) => {
                    let gmm_program = polymede_compiler::compile(250, &program);
                    let s = show::show_program(&gmm_program).str();
                    println!("");
                    println!("");
                    println!("===Compiled .gmm===");
                    println!("{}", s);
                },
                Err(errors) => {
                    println!("===TYPE ERROR===");
                    for e in errors {
                        println!("{}\n", e.show(&sh))
                    }
                }
            }
        },
        Err(err) => {
            println!("====PARSING ERROR===");
            println!("{:?}", err);
        },
    }
    // TODO
    //example0();

    Ok(())
}

fn example0() {
    use graph_memory_machine::*;

    let program = {
        let add = 0;
        let another_add = 1;
        Program {
            // Assume the first primitive function is `inc`.
            number_of_primitive_functions: 1,
            functions: vec![
                // fn another_add(self, x, y) {
                //     x + y
                // }
                Function {
                    number_of_parameters: 3,
                    body: {
                        // let self_var = 0;
                        let x = 1;
                        let y = 2;
                        call(add, vec![var(x), var(y)])
                    }
                }
            ],
            main: call_closure(partial_apply(another_add, vec![constant(5)]), vec![constant(6)]),
        }
    };

    println!("is this exec?");
    let term = {
        let add = 0;
        let x = 1;
        let y = 2;
        //call(add, vec![var(x), var(y), call(add, vec![var(x)]), var(x)])
        //project(tuple(0, vec![constant(64), var(y), byte_array(vec![2, 5, 6, 1])]), 1)
        //let_bind(vec![var(x), var(y)], var(4))
        //pattern_match(
        //    tuple(0, vec![]),
        //    vec![(Pattern::Variant(0), var(x)), (Pattern::Variant(1), var(y))]
        //)
        //pattern_match(
        //    tuple(1, vec![var(x)]),
        //    vec![(Pattern::Variant(0), var(x)), (Pattern::Variant(1), var(y))]
        //)
        tuple(5, vec![
            pattern_match(
                tuple(1, vec![var(x)]),
                vec![(Pattern::Variant(0), var(x)), (Pattern::Variant(1), var(y))]
            )
        ])
    };


    let function = {
        let add = 0;
        Function {
            number_of_parameters: 3,
            body: {
                // let self_var = 0;
                let x = 1;
                let y = 2;
                call(add, vec![var(x), var(y)])
            }
        }
    };

    use show::{show_term, show_function, show_program};
    //let s = show_term(&term, 3).str();
    //let s = show_function(&function, 54).str();
    let s = show_program(&program).str();
    println!("{}", s);
}<|MERGE_RESOLUTION|>--- conflicted
+++ resolved
@@ -1,22 +1,26 @@
 mod graph_memory_machine;
 mod interpreter;
-<<<<<<< HEAD
+mod polymede_compiler;
 mod gmm_compiler;
-=======
-mod polymede_compiler;
 mod show;
->>>>>>> 7bea0af9
 
 use std::io;
 use std::io::Write;
 use std::fs;
+
 use clap::Parser;
 use wasm;
 use ast::parser;
 
 type Result<A> = std::result::Result<A, io::Error>;
 
-<<<<<<< HEAD
+#[derive(Parser, Debug)]
+#[command(version, about, long_about = None)]
+struct Args {
+    #[arg(short, long)]
+    file: String,
+}
+
 fn example_compilation0() -> Vec<u8> {
     use crate::graph_memory_machine::{Program, Function, constant, tuple, project, var, call, call_closure, partial_apply, pattern_match};
     let standard_primitives = gmm_compiler::PrimitiveFunctions::standard();
@@ -59,19 +63,12 @@
     let module = gmm_compiler::compile(program, standard_primitives).unwrap();
     let bytes = module.bytes();
     bytes
-=======
-#[derive(Parser, Debug)]
-#[command(version, about, long_about = None)]
-struct Args {
-    #[arg(short, long)]
-    file: String,
 }
 
 fn check_program(program: &ast::base::Program) -> core::result::Result<(), Vec<ast::validation::base::ErrorWithLocation>> {
     ast::validation::type_formation::check_program(&program)?;
     ast::validation::term_formation::check_program(&program)?;
     Ok(())
->>>>>>> 7bea0af9
 }
 
 fn main() -> Result<()> {
@@ -79,17 +76,6 @@
     // let bytes = wasm::generate1();
     // let bytes = wasm::generate_factorial();
     // let bytes = wasm::generate_memory0();
-<<<<<<< HEAD
-    // let bytes = wasm::generate_memory1();
-
-    let bytes = example_compilation0();
-
-    let mut file = fs::OpenOptions::new()
-        .create(true) // To create a new file
-        .write(true)
-        // either use the ? operator or unwrap since it returns a Result
-        .open("./tmp_wasm/out00.wasm")?;
-=======
     //let bytes = wasm::generate_memory1();
 
     //let mut file = fs::OpenOptions::new()
@@ -101,8 +87,6 @@
     //file.write_all(&bytes)?;
     //
     //println!("{bytes:?}");
-    
->>>>>>> 7bea0af9
 
     let args = Args::parse();
     let str = fs::read_to_string(args.file)?;
